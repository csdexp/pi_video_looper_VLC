# pi_video_looper
An application to turn your Raspberry Pi into a dedicated looping video playback device.
Can be used in art installations, fairs, theatre, events, infoscreens, advertisements etc...

Works right out of the box, but also has a lot of customisation options to make it fit your use case. See the [video_looper.ini](https://github.com/adafruit/pi_video_looper/blob/master/assets/video_looper.ini) configuration file for an overview of options. 

If you miss a feature just post an issue here on Github. (https://github.com/adafruit/pi_video_looper)

Currently only the __Legacy__ version of Raspberry Pi OS Lite is supported.  
The last working image is this one:
<https://downloads.raspberrypi.com/raspios_oldstable_lite_armhf/images/raspios_oldstable_lite_armhf-2022-01-28/2022-01-28-raspios-buster-armhf-lite.zip>

For a detailed tutorial visit: <https://learn.adafruit.com/raspberry-pi-video-looper/installation>  
There are also pre-compiled images available from <https://videolooper.de> (but they might not always contain the latest version of pi_video_looper)

## Changelog
<<<<<<< HEAD
=======
#### new in v1.0.14
 - control the video looper via RPI GPIO pins (see section "control" below)

>>>>>>> 183d5fa0
#### new in v1.0.13
 - Additional date/time functionality added. 
   Allows you to add a second smaller line to display things like the date correctly.
 - pressing spacebar will pause/resume omxplayer and image_player
 
#### new in v1.0.12
 - date/time display option
   allows you to display the current date and time between the videos
 - added "back" keyboard shortcut to play previous file

#### v1.0.11
 - fixed skip bug with image_player
 - fixed possible dependency issue

#### new in v1.0.10
 - NEW PLAYER: "Image Player" (beta)  
   Displays images in a slideshow instead of playing videos.
   Display duration and other options can be controlled via the "image_player" section in video_looper.ini  
   All other settings, like background image, color, wait time, copy mode, keyboard shortcuts, etc. should work as expected  
   Currently tested formats: jpg, gif, png (others might work also - you need to adapt the extensions setting)

#### new in v1.0.9
 - fixed: background image is reloaded in copymode without restart

#### new in v1.0.8
 - playlist resume option  
   when enabled will resume last played file on restart
 - console output now has a timestamp for easier event tracking
 - Keyboard key for shutdown added ("p")

#### new in v1.0.7
 - huge improvements to CPU utilisation with keyboard_control enabled
 - better randomness for random playback

#### new in v1.0.6

 - Support for omxplayer ALSA sound output.  
   Enabled by setting sound output for omxplayer to `alsa` in video_looper.ini. A new config key `alsa.hw_device` can be used to specify a non-default output device.
 - Support for ALSA hardware volume control.  
   The new config keys `alsa.hw_vol_file` and `alsa.hw_vol_control` can be used to set the output device volume in a text file provided with the videos.
 - The `sound_vol_file` functionality can now be disabled by leaving the config value empty.

#### new in v1.0.5

 - Support for M3U playlists.  
   To be enabled by specifying a playlist path in config key `playlist.path`. It can be absolute, or relative to the `file_reader`'s search directories (`directory`: path given, `usb_drive`: all USB drives' root).  
   Paths in the playlist can be absolute, or relative to the playlist's path.  
   Playlists can include a title for each item (`#EXTINF` directive); see next point.
   If something goes wrong with the playlist (file not found etc.) it will fall back to just play all files in the `file_reader` directory. (enable `console_output` for more info)
 - Support for video titles (omxplayer only).  
   Can display a text on top of the videos.  
   To be enabled by config key `omxplayer.show_titles`.
   Without a playlist file, titles are simply the videos' filename (without extension).  
   If an M3U playlist is used, then titles come from the playlist instead.
   
   An easy way to create M3U files is e.g. VLC. For an example M3U file see assets/example.m3u

#### new in v1.0.4
 - new keyboard shortcut "k"  
   skips the playback of current video (if a video is set to repeat it only skips one iteration)
 - new keyboard shortcut "s"
   stops the current playback. pressing s again starts the playback
 - reworked shortcut handling 
 
#### new in v1.0.3
 - **major new feature:** copymode  
 files will be copied from the usb stick to the player (with fancy progress bar)  
 you can choose if the current files should be deleted beforehand (replace mode is default) 
 or if files from the stick should be added (add mode)  
 the copymode is protected with a "password" which is represented with a file on the drive (set it via the video_looper.ini
 for more infos see "copymode explained below" 
 
 - advanced playlist feature: add _repeat_Nx to any filename (N is a positive integer) and file will be looped that many times
  (additional infos see below)
 - added reload.sh to restart the looper and reload the settings from the ini

#### new in v1.0.2:
 - in directory mode the directory is now monitored;
   if the number of files changes the playlist is regenerated (useful if the folder is filled e.g. via a network share)
 - some defaults have changed
 - new option for the countdown time (default is now 5 seconds)
 - new option for a wait time between videos (default is 0 seconds) 
 - tweaks to the install script (skip the build of hello_video by using (sudo ./install.sh no_hello_video))
 - cleanup of the directory structure
 - added enable.sh analogous to disable.sh
 - added ntfs and exfat support for the usb drive
  
#### new in v1.0.1:
 - reworked for python3
 - keyboard control (quitting the player)
 - option for displaying an image instead of a blank screen between videos
    
## How to install
`sudo apt-get install git`  
`git clone https://github.com/adafruit/pi_video_looper`  
`cd pi_video_looper`  
`sudo ./install.sh`

Default player is omxplayer. Use the `no_hello_video` flag to install without the hello_video player (a lot faster to install):  
`sudo ./install.sh no_hello_video`

## Features and settings
To change the settings of the video looper (e.g. random playback, copy mode, advanced features) edit the `/boot/video_looper.ini` file, i.e. by quitting the player with 'ESC' and logging in to the Raspberry with an attached keyboard, or remotely via ssh. Then edit the configuration file with `sudo nano /boot/video_looper.ini`.  

Alternatively insert the SD card into your computer and edit it with your preferred text editor. 

#### copymode explained:
By default, the looper plays any video files from a USB drive in alphabetical order. With copymode, you only need a USB drive once, to copy the video files directly onto the RPi's SD card. Once enabled in the video_looper.ini, all files from an attached USB drive are copied onto the RPi. A progress bar shows you, well, the progress of the operation.

To protect the player from unauthorised access you need to create a file on the drive called "videopi". The extension doesn't matter. This file acts as a password. (The wording of this "password" can be changed in the video_looper.ini)

You might also want to decide if new files on the drive should replace existing files or get added. "Replace" means that any existing videofiles on the RPi get deleted, and only the new files remain.  
This setting can be overruled by placing a file named "replace" or "add" on the drive.  
The default mode is "replace".  

Note: files with the same name always get overwritten.  

#### notable things:
* you can have one video repeated X times before playing the next by adding _repeat_Nx to the filename of a video, where N is a positive number
    * with hello_video there is no gap when a video is repeated but there is a small gap between different videos
    * with omxplayer there will also be a short gap between the repeats
    
* if you have only one video then omxplayer will also loop seamlessly (and with audio)

* to reduce the wear of the SD card and potentially extend the lifespan of the player, you could enable the overlay filesystem via `raspi-config` and select Performance Options->Overlay Filesystem

#### Control
The video looper can be controlled via keyboard input or via configured GPIO pins. 
keyboard control is enabled by default via the ini setting `keyboard_control`

#### keyboard commands:
The following keyboard commands are active by default (can be disabled in the [video_looper.ini](https://github.com/adafruit/pi_video_looper/blob/master/assets/video_looper.ini)):
* "ESC" - stops playback and exits video_looper
* "k" - sKip - stops the playback of current file and plays next file
* "b" - Back - stops the playback of current file and plays previous file
* "s" - Stop/Start - stops or starts playback of current file
* "p" - Power off - stop playback and shutdown RPi
* " " - (space bar) - Pause/Resume the omxplayer and imageplayer
<<<<<<< HEAD
=======

#### GPIO control:
To enable GPIO control you need to set a GPIO pin mapping via the `gpio_pin_map` in the `control` section of the video_looper.ini. 
Pins numbers are in "BOARD" numbering - see: https://www.raspberrypi.com/documentation/computers/raspberry-pi.html  
the pin mapping has the form: "pinnumber" : "action"  
action can be one of the following:
* a filename as a string to play 
* an absoulte index number (starting with 0) 
* a string in the form of `+X` or `-X` (with X being an integer) for a relative jump

Here are some examples that can be set: 
* `"11" : 1`  -> pin 11 will start the second file in the playlist
* `"13" : "-2"` -> pin 13 will jump back two files
* `"15" : "video.mp4"` -> pin 15 will start the file "video.mp4" (if it exists)
* `"16" : "+1"` -> pin 16 will start next file

Note: to be used as an absolute index the action needs to be an integer not a string
>>>>>>> 183d5fa0

#### troubleshooting:
* nothing happening (screen flashes once) when in copymode and new drive is plugged in?
    * check if you have the "password file" on your drive (see copymode explained above)
* log output can be found in `/var/log/supervisor/`. Enable detailed logging in the video_looper.ini with console_output = true.  
  Use `sudo tail -f /var/log/supervisor/video_looper-stdout*` and `sudo tail -f /var/log/supervisor/video_looper-stderr*` to view the logs.<|MERGE_RESOLUTION|>--- conflicted
+++ resolved
@@ -14,12 +14,9 @@
 There are also pre-compiled images available from <https://videolooper.de> (but they might not always contain the latest version of pi_video_looper)
 
 ## Changelog
-<<<<<<< HEAD
-=======
 #### new in v1.0.14
  - control the video looper via RPI GPIO pins (see section "control" below)
 
->>>>>>> 183d5fa0
 #### new in v1.0.13
  - Additional date/time functionality added. 
    Allows you to add a second smaller line to display things like the date correctly.
@@ -146,7 +143,7 @@
 
 * to reduce the wear of the SD card and potentially extend the lifespan of the player, you could enable the overlay filesystem via `raspi-config` and select Performance Options->Overlay Filesystem
 
-#### Control
+### Control
 The video looper can be controlled via keyboard input or via configured GPIO pins. 
 keyboard control is enabled by default via the ini setting `keyboard_control`
 
@@ -158,8 +155,6 @@
 * "s" - Stop/Start - stops or starts playback of current file
 * "p" - Power off - stop playback and shutdown RPi
 * " " - (space bar) - Pause/Resume the omxplayer and imageplayer
-<<<<<<< HEAD
-=======
 
 #### GPIO control:
 To enable GPIO control you need to set a GPIO pin mapping via the `gpio_pin_map` in the `control` section of the video_looper.ini. 
@@ -177,9 +172,8 @@
 * `"16" : "+1"` -> pin 16 will start next file
 
 Note: to be used as an absolute index the action needs to be an integer not a string
->>>>>>> 183d5fa0
 
-#### troubleshooting:
+## Troubleshooting:
 * nothing happening (screen flashes once) when in copymode and new drive is plugged in?
     * check if you have the "password file" on your drive (see copymode explained above)
 * log output can be found in `/var/log/supervisor/`. Enable detailed logging in the video_looper.ini with console_output = true.  
