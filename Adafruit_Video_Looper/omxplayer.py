--- conflicted
+++ resolved
@@ -48,13 +48,6 @@
                 f.write(self._subtitle_header)
                 f.write(movie.title)
             args.extend(['--sub-file', srt_path])
-<<<<<<< HEAD
-
-        args.append(movie.filename)  # Add movie file path.
-
-        # Run VLC process and direct standard output to /dev/null.
-        self._process = subprocess.Popen(args, stdout=open(os.devnull, 'wb'), close_fds=True)
-=======
         args.append(movie.target)  # Add movie file path.
         # Run VLC process and direct standard output to /dev/null.
         # Establish input pipe for commands
@@ -67,7 +60,6 @@
         if self.is_playing():
             self._process.stdin.write(key.encode())
             self._process.stdin.flush()
->>>>>>> d474f3e4
 
     def is_playing(self):
         if self._process is None:
